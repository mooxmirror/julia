/*
  repl.c
  system startup, main(), and console interaction
*/

#include "repl.h"
#include "uv.h"
#define WHOLE_ARCHIVE
#include "../src/julia.h"

static int lisp_prompt = 0;
static char *program = NULL;
char *image_file = "sys.ji";
int tab_width = 2;

static const char *usage = "julia [options] [program] [args...]\n";
static const char *opts =
    " -v --version             Display version information\n"
    " -q --quiet               Quiet startup without banner\n"
    " -H --home=<dir>          Load files relative to <dir>\n"
    " -T --tab=<size>          Set REPL tab width to <size>\n\n"

    " -e --eval=<expr>         Evaluate <expr>\n"
    " -E --print=<expr>        Evaluate and show <expr>\n"
    " -P --post-boot=<expr>    Evaluate <expr> right after boot\n"
    " -L --load=file           Load <file> right after boot\n"
    " -J --sysimage=file       Start up with the given system image file\n\n"

    " -p n                     Run n local processes\n"
    " --machinefile file       Run processes on hosts listed in file\n\n"

    " -h --help                Print this message\n";

void parse_opts(int *argcp, char ***argvp) {
    static char* shortopts = "+H:T:bhJ:";
    static struct option longopts[] = {
        { "home",        required_argument, 0, 'H' },
        { "tab",         required_argument, 0, 'T' },
        { "bare",        no_argument,       0, 'b' },
        { "lisp",        no_argument,       &lisp_prompt, 1 },
        { "help",        no_argument,       0, 'h' },
        { "sysimage",    required_argument, 0, 'J' },
        { 0, 0, 0, 0 }
    };
    int c;
    opterr = 0;
    int ind = 1;
#ifdef JL_SYSTEM_IMAGE_PATH
    int imagepathspecified=0;
#endif
    while ((c = getopt_long(*argcp,*argvp,shortopts,longopts,0)) != -1) {
        switch (c) {
        case 0:
            break;
        case '?':
            break;
        case 'H':
            julia_home = strdup(optarg);
            ind+=2;
            break;
        case 'T':
            // TODO: more robust error checking.
            tab_width = atoi(optarg);
            ind+=2;
            break;
        case 'b':
            image_file = NULL;
            ind+=1;
            break;
        case 'J':
            image_file = optarg;
#ifdef JL_SYSTEM_IMAGE_PATH
            imagepathspecified = 1;
#endif
            ind+=2;
            break;
        case 'h':
            printf("%s%s", usage, opts);
            exit(0);
        default:
            ios_printf(ios_stderr, "julia: unhandled option -- %c\n",  c);
            ios_printf(ios_stderr, "This is a bug, please report it.\n");
            exit(1);
        }
    }
    if (!julia_home) {
        julia_home = getenv("JULIA_HOME");
        if (julia_home) {
            julia_home = strdup(julia_home);
        } else {
            char *julia_path = (char*)malloc(PATH_MAX);
            get_exename(julia_path, PATH_MAX);
            julia_home = strdup(dirname(julia_path));
            free(julia_path);
        }
    }
    *argvp += ind;
    *argcp -= ind;
    if (image_file==NULL && *argcp > 0) {
        if (strcmp((*argvp)[0], "-")) {
            program = (*argvp)[0];
        }
    }
#ifdef JL_SYSTEM_IMAGE_PATH
    if (image_file && !imagepathspecified) {
        image_file = JL_SYSTEM_IMAGE_PATH;
        if (image_file[0] != PATHSEP) {
            char path[512];
            snprintf(path, sizeof(path), "%s%s%s",
                     julia_home, PATHSEPSTRING, JL_SYSTEM_IMAGE_PATH);
            image_file = strdup(path);
        }
    }
#endif
}

int ends_with_semicolon(const char *input)
{
    char *p = strrchr(input, ';');
    if (p++) {
        while (isspace(*p)) p++;
        if (*p == '\0' || *p == '#')
            return 1;
    }
    return 0;
}

static int exec_program(void)
{
    int err = 0;
 again: ;
    JL_TRY {
        jl_register_toplevel_eh();
        if (err) {
            jl_show(jl_stderr_obj(), jl_exception_in_transit);
            ios_printf(ios_stderr, "\n");
            JL_EH_POP();
            return 1;
        }
        jl_load(program);
    }
    JL_CATCH {
        err = 1;
        goto again;
    }
    return 0;
}

// handle a command line input event
void handle_input(jl_value_t *ast, int end, int show_value)
{
    if (end) {
        show_value = -1;
        ast = jl_nothing;
    }
    jl_value_t *f = jl_get_global(jl_base_module,jl_symbol("repl_callback"));
    assert(f);
    jl_value_t *fargs[] = { ast, jl_box_long(show_value) };
    jl_apply((jl_function_t*)f, fargs, 2);
}

void jl_lisp_prompt();

#ifdef JL_GF_PROFILE
static void print_profile(void)
{
    size_t i;
    void **table = jl_base_module->bindings.table;
    for(i=1; i < jl_base_module->bindings.size; i+=2) {
        if (table[i] != HT_NOTFOUND) {
            jl_binding_t *b = (jl_binding_t*)table[i];
            if (b->value != NULL && jl_is_function(b->value) &&
                jl_is_gf(b->value)) {
                ios_printf(ios_stdout, "%d\t%s\n",
                           jl_gf_mtable(b->value)->ncalls,
                           jl_gf_name(b->value)->name);
            }
        }
    }
}
#endif

uv_buf_t *jl_alloc_read_buffer(uv_handle_t* handle, size_t suggested_size)
{
    if(suggested_size>512) suggested_size = 512; //Readline has a max buffer of 512
    char *buf = malloc(suggested_size);
    uv_buf_t *ret = malloc(sizeof(uv_buf_t));
    *ret = uv_buf_init(buf,suggested_size);
    return ret;
}


int true_main(int argc, char *argv[])
{
<<<<<<< HEAD
    if (lisp_prompt) {
        jl_lisp_prompt();
        return 0;
    }
    jl_array_t *args = jl_alloc_cell_1d(argc);
    jl_set_global(jl_current_module, jl_symbol("ARGS"), (jl_value_t*)args);
    int i;
    for (i=0; i < argc; i++) {
        jl_arrayset(args, i, (jl_value_t*)jl_cstr_to_string(argv[i]));
=======
    if (jl_current_module == jl_base_module) {
        jl_array_t *args = jl_alloc_cell_1d(argc);
        jl_set_global(jl_current_module, jl_symbol("ARGS"), (jl_value_t*)args);
        int i;
        for (i=0; i < argc; i++) {
            jl_arrayset(args, i, (jl_value_t*)jl_cstr_to_string(argv[i]));
        }
>>>>>>> 3d707882
    }
    jl_set_const(jl_core_module, jl_symbol("JULIA_HOME"),
                 jl_cstr_to_string(julia_home));

    // run program if specified, otherwise enter REPL
    if (program) {
        int ret = exec_program();
        uv_tty_reset_mode();
        return ret;
    }

    init_repl_environment(argc, argv);

    jl_function_t *start_client =
        (jl_function_t*)jl_get_global(jl_base_module, jl_symbol("_start"));

    //uv_read_start(jl_stdin_tty,jl_alloc_read_buffer,&readBuffer);

    if (start_client) {
        jl_apply(start_client, NULL, 0);
        uv_tty_reset_mode();
        //rl_cleanup_after_signal();
        return 0;
    }

    // client event loop not available; use fallback blocking version
    //install_read_event_handler(&echoBack);
    int iserr = 0;

 again:
    ;
    JL_TRY {
        if (iserr) {
            //jl_show(jl_exception_in_transit);# What if the error was in show?
            ios_printf(ios_stdout, "\n\n");
            iserr = 0;
        }
    uv_run(jl_global_event_loop());
    }
    JL_CATCH {
        iserr = 1;
        JL_PUTS("error during run:\n",JL_STDERR);
        jl_show(jl_stderr_obj(),jl_exception_in_transit);
        JL_PUTS("\n",JL_STDOUT);
        goto again;
    }
    uv_tty_reset_mode();
    return iserr;
}

int main(int argc, char *argv[])
{
    libsupport_init();
    parse_opts(&argc, &argv);
    if (lisp_prompt) {
        jl_init_frontend();
        jl_lisp_prompt();
        return 0;
    }
    julia_init(lisp_prompt ? NULL : image_file);
    return julia_trampoline(argc, argv, true_main);
}<|MERGE_RESOLUTION|>--- conflicted
+++ resolved
@@ -192,17 +192,6 @@
 
 int true_main(int argc, char *argv[])
 {
-<<<<<<< HEAD
-    if (lisp_prompt) {
-        jl_lisp_prompt();
-        return 0;
-    }
-    jl_array_t *args = jl_alloc_cell_1d(argc);
-    jl_set_global(jl_current_module, jl_symbol("ARGS"), (jl_value_t*)args);
-    int i;
-    for (i=0; i < argc; i++) {
-        jl_arrayset(args, i, (jl_value_t*)jl_cstr_to_string(argv[i]));
-=======
     if (jl_current_module == jl_base_module) {
         jl_array_t *args = jl_alloc_cell_1d(argc);
         jl_set_global(jl_current_module, jl_symbol("ARGS"), (jl_value_t*)args);
@@ -210,7 +199,6 @@
         for (i=0; i < argc; i++) {
             jl_arrayset(args, i, (jl_value_t*)jl_cstr_to_string(argv[i]));
         }
->>>>>>> 3d707882
     }
     jl_set_const(jl_core_module, jl_symbol("JULIA_HOME"),
                  jl_cstr_to_string(julia_home));
