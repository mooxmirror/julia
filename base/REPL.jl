module REPL

using Base.Meta
using ..Terminals
using ..LineEdit
using ..REPLCompletions

export
    BasicREPL,
    LineEditREPL,
    StreamREPL

import Base:
    AsyncStream,
    Display,
    display,
    writemime,
    AnyDict

import ..LineEdit:
    CompletionProvider,
    HistoryProvider,
    add_history,
    complete_line,
    history_next,
    history_next_prefix,
    history_prev,
    history_prev_prefix,
    history_search,
    accept_result

abstract AbstractREPL

answer_color(::AbstractREPL) = ""

type REPLBackend
    repl_channel::RemoteRef
    response_channel::RemoteRef
    ans
end

function eval_user_input(ast::ANY, backend::REPLBackend)
    iserr, lasterr, bt = false, (), nothing
    while true
        try
            if iserr
                put!(backend.response_channel, (lasterr, bt))
                iserr, lasterr = false, ()
            else
                ast = expand(ast)
                ans = backend.ans
                # note: value wrapped in a non-syntax value to avoid evaluating
                # possibly-invalid syntax (issue #6763).
                eval(Main, :(ans = $(Any[ans])[1]))
                value = eval(Main, ast)
                backend.ans = value
                put!(backend.response_channel, (value, nothing))
            end
            break
        catch err
            if iserr
                println("SYSTEM ERROR: Failed to report error to REPL frontend")
                println(err)
            end
            iserr, lasterr = true, err
            bt = catch_backtrace()
        end
    end
end

function parse_input_line(s::String)
    # s = bytestring(s)
    # (expr, pos) = parse(s, 1)
    # (ex, pos) = ccall(:jl_parse_string, Any,
    #                   (Ptr{Uint8},Int32,Int32),
    #                   s, int32(pos)-1, 1)
    # if !is(ex,())
    #     throw(ParseError("extra input after end of expression"))
    # end
    # expr
    ccall(:jl_parse_input_line, Any, (Ptr{Uint8},), s)
end

function start_repl_backend(repl_channel::RemoteRef, response_channel::RemoteRef)
    backend = REPLBackend(repl_channel, response_channel, nothing)
    @async begin
        # include looks at this to determine the relative include path
        # nothing means cwd
        while true
            tls = task_local_storage()
            tls[:SOURCE_PATH] = nothing
            ast, show_value = take!(backend.repl_channel)
            if show_value == -1
                # exit flag
                break
            end
            eval_user_input(ast, backend)
        end
    end
    backend
end

function display_error(io::IO, er, bt)
    Base.with_output_color(:red, io) do io
        print(io, "ERROR: ")
        Base.showerror(io, er, bt)
    end
end

immutable REPLDisplay{R<:AbstractREPL} <: Display
    repl::R
end

==(a::REPLDisplay, b::REPLDisplay) = a.repl === b.repl

function display(d::REPLDisplay, ::MIME"text/plain", x)
    io = outstream(d.repl)
    Base.have_color && write(io, answer_color(d.repl))
    writemime(io, MIME("text/plain"), x)
    println(io)
end
display(d::REPLDisplay, x) = display(d, MIME("text/plain"), x)

function print_response(repl::AbstractREPL, val::ANY, bt, show_value::Bool, have_color::Bool)
    repl.waserror = bt !== nothing
    print_response(outstream(repl), val, bt, show_value, have_color, specialdisplay(repl))
end
function print_response(errio::IO, val::ANY, bt, show_value::Bool, have_color::Bool, specialdisplay=nothing)
    while true
        try
            if bt !== nothing
                display_error(errio, val, bt)
                println(errio)
                iserr, lasterr = false, ()
            else
                if val !== nothing && show_value
                    try
                        if specialdisplay === nothing
                            display(val)
                        else
                            display(specialdisplay,val)
                        end
                    catch err
                        println(errio, "Error showing value of type ", typeof(val), ":")
                        rethrow(err)
                    end
                end
            end
            break
        catch err
            if bt !== nothing
                println(errio, "SYSTEM: show(lasterr) caused an error")
                break
            end
            val = err
            bt = catch_backtrace()
        end
    end
end

# A reference to a backend
immutable REPLBackendRef
    repl_channel::RemoteRef
    response_channel::RemoteRef
end

function run_repl(repl::AbstractREPL)
    repl_channel = RemoteRef()
    response_channel = RemoteRef()
    start_repl_backend(repl_channel, response_channel)
    run_frontend(repl, REPLBackendRef(repl_channel,response_channel))
end

## BasicREPL ##

type BasicREPL <: AbstractREPL
    terminal::TextTerminal
    waserror::Bool
    BasicREPL(t) = new(t,false)
end

outstream(r::BasicREPL) = r.terminal

function run_frontend(repl::BasicREPL, backend::REPLBackendRef)
    d = REPLDisplay(repl)
    dopushdisplay = !in(d,Base.Multimedia.displays)
    dopushdisplay && pushdisplay(d)
    repl_channel, response_channel = backend.repl_channel, backend.response_channel
    hit_eof = false
    while true
        Base.reseteof(repl.terminal)
        write(repl.terminal, "julia> ")
        line = ""
        ast = nothing
        while true
            try
                line *= readline(repl.terminal)
            catch e
                if isa(e,InterruptException)
                    try # raise the debugger if present
                        ccall(:jl_raise_debugger, Int, ())
                    end
                    line = ""
                    write(repl.terminal, "^C\n")
                    break
                elseif isa(e,EOFError)
                    hit_eof = true
                    break
                else
                    rethrow()
                end
            end
            ast = Base.parse_input_line(line)
            (isa(ast,Expr) && ast.head == :incomplete) || break
        end
        if !isempty(line)
            put!(repl_channel, (ast, 1))
            val, bt = take!(response_channel)
            if !ends_with_semicolon(line)
                print_response(repl, val, bt, true, false)
            end
        end
        write(repl.terminal, '\n')
        (isempty(line) || hit_eof) && break
    end
    # terminate backend
    put!(repl_channel, (nothing, -1))
    dopushdisplay && popdisplay(d)
end

## LineEditREPL ##

type LineEditREPL <: AbstractREPL
    t::TextTerminal
    hascolor::Bool
    prompt_color::String
    input_color::String
    answer_color::String
    shell_color::String
    help_color::String
    no_history_file::Bool
    in_shell::Bool
    in_help::Bool
    envcolors::Bool
    waserror::Bool
    specialdisplay
    interface
    backendref::REPLBackendRef
    LineEditREPL(t,hascolor,prompt_color,input_color,answer_color,shell_color,help_color,no_history_file,in_shell,in_help,envcolors) =
        new(t,true,prompt_color,input_color,answer_color,shell_color,help_color,no_history_file,in_shell,
            in_help,envcolors,false,nothing)
end
outstream(r::LineEditREPL) = r.t
specialdisplay(r::LineEditREPL) = r.specialdisplay
specialdisplay(r::AbstractREPL) = nothing

LineEditREPL(t::TextTerminal, envcolors = false) =  LineEditREPL(t,
                                              true,
                                              julia_green,
                                              Base.input_color(),
                                              Base.answer_color(),
                                              Base.text_colors[:red],
                                              Base.text_colors[:yellow],
                                              false, false, false, envcolors)

type REPLCompletionProvider <: CompletionProvider
    r::LineEditREPL
end

type ShellCompletionProvider <: CompletionProvider
    r::LineEditREPL
end

immutable LatexCompletions <: CompletionProvider; end

bytestring_beforecursor(buf::IOBuffer) = bytestring(pointer(buf.data), buf.ptr-1)

function complete_line(c::REPLCompletionProvider, s)
    partial = bytestring_beforecursor(s.input_buffer)
    full = LineEdit.input_string(s)
    ret, range, should_complete = completions(full, endof(partial))
    return ret, partial[range], should_complete
end

function complete_line(c::ShellCompletionProvider, s)
    # First parse everything up to the current position
    partial = bytestring_beforecursor(s.input_buffer)
    full = LineEdit.input_string(s)
    ret, range, should_complete = shell_completions(full, endof(partial))
    return ret, partial[range], should_complete
end

function complete_line(c::LatexCompletions, s)
    partial = bytestring_beforecursor(LineEdit.buffer(s))
    full = LineEdit.input_string(s)
    ret, range, should_complete = latex_completions(full, endof(partial))[2]
    return ret, partial[range], should_complete
end


type REPLHistoryProvider <: HistoryProvider
    history::Array{String,1}
    history_file
    cur_idx::Int
    last_idx::Int
    last_buffer::IOBuffer
    last_mode
    mode_mapping
    modes::Array{Symbol,1}
end
REPLHistoryProvider(mode_mapping) =
    REPLHistoryProvider(String[], nothing, 0, -1, IOBuffer(),
                        nothing, mode_mapping, Uint8[])

const invalid_history_message = """
Invalid history format. If you have a ~/.julia_history file left over from an older version of Julia, try renaming or deleting it.
"""

function hist_getline(file)
    while !eof(file)
        line = utf8(readline(file))
        isempty(line) && return line
        line[1] in "\r\n" || return line
    end
    return utf8("")
end

function hist_from_file(hp, file)
    hp.history_file = file
    seek(file, 0)
    while true
        mode = :julia
        line = hist_getline(file)
        isempty(line) && break
        line[1] == '#' || error(invalid_history_message)
        while !isempty(line)
            m = match(r"^#\s*(\w+)\s*:\s*(.*?)\s*$", line)
            m == nothing && break
            if m.captures[1] == "mode"
                mode = symbol(m.captures[2])
            end
            line = hist_getline(file)
        end
        isempty(line) && break
        line[1] == '\t' || error(invalid_history_message)
        lines = UTF8String[]
        while !isempty(line)
            push!(lines, chomp(line[2:end]))
            eof(file) && break
            Base.peek(file) == '\t' || break
            line = hist_getline(file)
        end
        push!(hp.modes, mode)
        push!(hp.history, join(lines, '\n'))
    end
    seekend(file)
    hp
end

function mode_idx(hist::REPLHistoryProvider, mode)
    c = :julia
    for (k,v) in hist.mode_mapping
        v == mode && (c = k)
    end
    return c
end

function add_history(hist::REPLHistoryProvider, s)
    str = rstrip(bytestring(s.input_buffer))
    isempty(strip(str)) && return
    mode = mode_idx(hist, LineEdit.mode(s))
    length(hist.history) > 0 &&
        mode == hist.modes[end] && str == hist.history[end] && return
    push!(hist.modes, mode)
    push!(hist.history, str)
    hist.history_file == nothing && return
    entry = """
    # time: $(strftime("%Y-%m-%d %H:%M:%S %Z", time()))
    # mode: $mode
    $(replace(str, r"^"ms, "\t"))
    """
    # TODO: write-lock history file
    seekend(hist.history_file)
    print(hist.history_file, entry)
    flush(hist.history_file)
end

function history_move(s::LineEdit.MIState, hist::REPLHistoryProvider, idx::Int, save_idx::Int = hist.cur_idx)
    max_idx = length(hist.history) + 1
    @assert 1 <= hist.cur_idx <= max_idx
    (1 <= idx <= max_idx) || return :none
    idx != hist.cur_idx || return :none

    # save the current line
    if save_idx == max_idx
        hist.last_mode = LineEdit.mode(s)
        hist.last_buffer = copy(LineEdit.buffer(s))
    else
        hist.history[save_idx] = LineEdit.input_string(s)
        hist.modes[save_idx] = mode_idx(hist, LineEdit.mode(s))
    end

    # load the saved line
    if idx == max_idx
        LineEdit.transition(s, hist.last_mode)
        LineEdit.replace_line(s, hist.last_buffer)
        hist.last_mode = nothing
        hist.last_buffer = IOBuffer()
    else
        if haskey(hist.mode_mapping, hist.modes[idx])
            LineEdit.transition(s, hist.mode_mapping[hist.modes[idx]])
            LineEdit.replace_line(s, hist.history[idx])
        else
            return :skip
        end
    end
    hist.cur_idx = idx

    return :ok
end

# Modified version of accept_result that also transitions modes
function LineEdit.accept_result(s, p::LineEdit.HistoryPrompt{REPLHistoryProvider})
    parent = LineEdit.state(s, p).parent
    hist = p.hp
    if 1 <= hist.cur_idx <= length(hist.modes)
        m = hist.mode_mapping[hist.modes[hist.cur_idx]]
        LineEdit.replace_line(LineEdit.state(s, m), LineEdit.state(s, p).response_buffer)
        LineEdit.transition(s, m)
    else
        LineEdit.transition(s, parent)
    end
end

function history_prev(s::LineEdit.MIState, hist::REPLHistoryProvider,
        save_idx::Int = hist.cur_idx)
    hist.last_idx = -1
    m = history_move(s, hist, hist.cur_idx-1, save_idx)
    if m == :ok
        LineEdit.move_input_start(s)
        LineEdit.reset_key_repeats(s) do
            LineEdit.move_line_end(s)
        end
        LineEdit.refresh_line(s)
    elseif m == :skip
        hist.cur_idx -= 1
        history_prev(s, hist, save_idx)
    else
        Terminals.beep(LineEdit.terminal(s))
    end
end

function history_next(s::LineEdit.MIState, hist::REPLHistoryProvider,
        save_idx::Int = hist.cur_idx)
    cur_idx = hist.cur_idx
    if 0 < hist.last_idx
        # issue #6312
        cur_idx = hist.last_idx
        hist.last_idx = -1
    end
    m = history_move(s, hist, cur_idx+1, save_idx)
    if m == :ok
        LineEdit.move_input_end(s)
        LineEdit.refresh_line(s)
    elseif m == :skip
        hist.cur_idx += 1
        history_next(s, hist, save_idx)
    else
        Terminals.beep(LineEdit.terminal(s))
    end
end

function history_move_prefix(s::LineEdit.MIState,
                             hist::REPLHistoryProvider,
                             backwards::Bool)
    buf = LineEdit.buffer(s)
    pos = position(buf)
    prefix = bytestring_beforecursor(buf)
    allbuf = bytestring(buf)
    cur_idx = hist.cur_idx
    # when searching forward, start at last_idx
    if !backwards && hist.last_idx > 0
        cur_idx = hist.last_idx
    end
    hist.last_idx = -1
    idxs = backwards ? ((cur_idx-1):-1:1) : ((cur_idx+1):length(hist.history))
    for idx in idxs
        if beginswith(hist.history[idx], prefix) && hist.history[idx] != allbuf
            history_move(s, hist, idx)
            seek(LineEdit.buffer(s), pos)
            LineEdit.refresh_line(s)
            return :ok
        end
    end
    Terminals.beep(LineEdit.terminal(s))
end
history_next_prefix(s::LineEdit.MIState, hist::REPLHistoryProvider) =
    history_move_prefix(s, hist, false)
history_prev_prefix(s::LineEdit.MIState, hist::REPLHistoryProvider) =
    history_move_prefix(s, hist, true)

function history_search(hist::REPLHistoryProvider, query_buffer::IOBuffer, response_buffer::IOBuffer,
                        backwards::Bool=false, skip_current::Bool=false)

    qpos = position(query_buffer)
    qpos > 0 || return true
    searchdata = bytestring_beforecursor(query_buffer)
    response_str = bytestring(response_buffer)

    # Alright, first try to see if the current match still works
    a = position(response_buffer) + 1
    b = a + sizeof(searchdata) - 1
    if !skip_current && (0 < a <= b <= response_buffer.size) &&
       searchdata == bytestring(response_buffer.data[a:b])
        return true
    end

    searchfunc,delta = backwards ? (rsearch,0) : (search,1)

    # Start searching
    # First the current response buffer
    if 1 <= a+delta <= length(response_str)
        match = searchfunc(response_str, searchdata, a+delta)
        if match != 0:-1
            seek(response_buffer, first(match)-1)
            return true
        end
    end

    # Now search all the other buffers
    idxs = backwards ? ((hist.cur_idx-1):-1:1) : ((hist.cur_idx+1):length(hist.history))
    for idx in idxs
        h = hist.history[idx]
        match = searchfunc(h, searchdata)
        if match != 0:-1 && h != response_str && haskey(hist.mode_mapping, hist.modes[idx])
            truncate(response_buffer, 0)
            write(response_buffer, h)
            seek(response_buffer, first(match)-1)
            hist.cur_idx = idx
            return true
        end
    end

    return false
end

function history_reset_state(hist::REPLHistoryProvider)
    hist.last_idx = hist.cur_idx
    hist.cur_idx = length(hist.history) + 1
end
LineEdit.reset_state(hist::REPLHistoryProvider) = history_reset_state(hist)

const julia_green = "\033[1m\033[32m"

function return_callback(s)
    ast = parse_input_line(bytestring(LineEdit.buffer(s)))
    if  !isa(ast, Expr) || (ast.head != :continue && ast.head != :incomplete)
        return true
    else
        return false
    end
end

function find_hist_file()
    filename = ".julia_history"
    if isfile(filename)
        return filename
    elseif haskey(ENV, "JULIA_HISTORY")
        return ENV["JULIA_HISTORY"]
    else
        return joinpath(homedir(), filename)
    end
end

backend(r::AbstractREPL) = r.backendref

send_to_backend(ast, backend::REPLBackendRef) = send_to_backend(ast, backend.repl_channel, backend.response_channel)
function send_to_backend(ast, req, rep)
    put!(req, (ast, 1))
    val, bt = take!(rep)
end

function respond(f, repl, main)
    (s,buf,ok)->begin
        if !ok
            return transition(s, :abort)
        end
        line = takebuf_string(buf)
        if !isempty(line)
            reset(repl)
            val, bt = send_to_backend(f(line), backend(repl))
            if !ends_with_semicolon(line) || bt !== nothing
                print_response(repl, val, bt, true, Base.have_color)
            end
        end
        println(repl.t)
        reset_state(s)
        s.current_mode.sticky || transition(s, main)
    end
end

function reset(repl::LineEditREPL)
    raw!(repl.t, false)
    print(repl.t,Base.text_colors[:normal])
end

function setup_interface(repl::LineEditREPL; hascolor = repl.hascolor, extra_repl_keymap = Dict{Any,Any}[])
    ###
    #
    # This function returns the main interface that describes the REPL
    # functionality, it is called internally by functions that setup a
    # Terminal-based REPL frontend, but if you want to customize your REPL
    # or embed the REPL in another interface, you may call this function
    # directly and append it to your interface.
    #
    # Usage:
    #
    # repl_channel,response_channel = RemoteRef(),RemoteRef()
    # start_repl_backend(repl_channel, response_channel)
    # setup_interface(REPLDisplay(t),repl_channel,response_channel)
    #
    ###

    ###
    # We setup the interface in two stages.
    # First, we set up all components (prompt,rsearch,shell,help)
    # Second, we create keymaps with appropriate transitions between them
    #   and assign them to the components
    #
    ###

    ############################### Stage I ################################

    # This will provide completions for REPL and help mode
    replc = REPLCompletionProvider(repl)

    # Set up the main Julia prompt
    julia_prompt = Prompt("julia> ";
        # Copy colors from the prompt object
        prompt_prefix = hascolor ? repl.prompt_color : "",
        prompt_suffix = hascolor ?
            (repl.envcolors ? Base.input_color : repl.input_color) : "",
        keymap_func_data = repl,
        complete = replc,
        on_enter = return_callback)

    julia_prompt.on_done = respond(Base.parse_input_line, repl, julia_prompt)

    # Setup help mode
    help_mode = Prompt("help?> ",
        prompt_prefix = hascolor ? repl.help_color : "",
        prompt_suffix = hascolor ?
            (repl.envcolors ? Base.input_color : repl.input_color) : "",
        keymap_func_data = repl,
        complete = replc,
        # When we're done transform the entered line into a call to help("$line")
        on_done = respond(repl, julia_prompt) do line
            parse("Base.@help $line", raise=false)
        end)

    # Set up shell mode
    shell_mode = Prompt("shell> ";
        prompt_prefix = hascolor ? repl.shell_color : "",
        prompt_suffix = hascolor ?
            (repl.envcolors ? Base.input_color : repl.input_color) : "",
        keymap_func_data = repl,
        complete = ShellCompletionProvider(repl),
        # Transform "foo bar baz" into `foo bar baz` (shell quoting)
        # and pass into Base.repl_cmd for processing (handles `ls` and `cd`
        # special)
        on_done = respond(repl, julia_prompt) do line
            Expr(:call, :(Base.repl_cmd), macroexpand(Expr(:macrocall, symbol("@cmd"),line)))
        end)

    ################################# Stage II #############################

    # Setup history
    # We will have a unified history for all REPL modes
    hp = REPLHistoryProvider(Dict{Symbol,Any}(:julia => julia_prompt,
                                              :shell => shell_mode,
                                              :help  => help_mode))
    if !repl.no_history_file
        try
            f = open(find_hist_file(), true, true, true, false, false)
            finalizer(replc, replc->close(f))
            hist_from_file(hp, f)
        catch e
            print_response(repl, e, catch_backtrace(), true, Base.have_color)
            println(outstream(repl))
            info("Disabling history file for this session.")
            repl.no_history_file = true
        end
    end
    history_reset_state(hp)
    julia_prompt.hist = hp
    shell_mode.hist = hp
    help_mode.hist = hp

    hkp, hkeymap = LineEdit.setup_search_keymap(hp)

    hkp.complete = LatexCompletions()

    # Canonicalize user keymap input
    if isa(extra_repl_keymap, Dict)
        extra_repl_keymap = [extra_repl_keymap]
    end

<<<<<<< HEAD
    const repl_keymap = (Any=>Any)[
=======
    const repl_keymap = AnyDict(
>>>>>>> 1224d7f5
        ';' => function (s,o...)
            if isempty(s) || position(LineEdit.buffer(s)) == 0
                buf = copy(LineEdit.buffer(s))
                transition(s, shell_mode)
                LineEdit.state(s, shell_mode).input_buffer = buf
                LineEdit.refresh_line(s)
            else
                edit_insert(s, ';')
            end
        end,
        '?' => function (s,o...)
            if isempty(s) || position(LineEdit.buffer(s)) == 0
                buf = copy(LineEdit.buffer(s))
                transition(s, help_mode)
                LineEdit.state(s, help_mode).input_buffer = buf
                LineEdit.refresh_line(s)
            else
                edit_insert(s, '?')
            end
        end,

        # Bracketed Paste Mode
        "\e[200~" => (s,o...)->begin
            ps = LineEdit.state(s, LineEdit.mode(s))
            input = readuntil(ps.terminal, "\e[201~")[1:(end-6)]
            input = replace(input, '\r', '\n')
            if position(LineEdit.buffer(s)) == 0
                indent = Base.indentation(input)[1]
                input = Base.unindent(lstrip(input), indent)
            end
            buf = copy(LineEdit.buffer(s))
            edit_insert(buf,input)
            string = takebuf_string(buf)
            curspos = position(LineEdit.buffer(s))
            pos = 0
            inputsz = sizeof(input)
            sz = sizeof(string)
            while pos <= sz
                oldpos = pos
                ast, pos = Base.parse(string, pos, raise=false)
                if isa(ast, Expr) && ast.head == :error
                    # Insert all the remaining text as one line (might be empty)
                    LineEdit.replace_line(s, strip(bytestring(string.data[max(oldpos, 1):end])))
                    seek(LineEdit.buffer(s), max(curspos-oldpos+inputsz, 0))
                    LineEdit.refresh_line(s)
                    break
                end
                # Get the line and strip leading and trailing whitespace
                line = strip(bytestring(string.data[max(oldpos, 1):min(pos-1, sz)]))
                isempty(line) && continue
                LineEdit.replace_line(s, line)
                if oldpos <= curspos
                    seek(LineEdit.buffer(s),curspos-oldpos+inputsz)
                end
                LineEdit.refresh_line(s)
                (pos > sz && last(string) != '\n') && break
                if !isa(ast, Expr) || (ast.head != :continue && ast.head != :incomplete)
                    LineEdit.commit_line(s)
                    # This is slightly ugly but ok for now
                    terminal = LineEdit.terminal(s)
                    stop_reading(terminal)
                    raw!(terminal, false) && disable_bracketed_paste(terminal)
                    LineEdit.mode(s).on_done(s, LineEdit.buffer(s), true)
                    raw!(terminal, true) && enable_bracketed_paste(terminal)
                    start_reading(terminal)
                else
                    break
                end
            end
        end,
<<<<<<< HEAD
    ]
=======
    )
>>>>>>> 1224d7f5

    a = Dict{Any,Any}[hkeymap, repl_keymap, LineEdit.history_keymap, LineEdit.default_keymap, LineEdit.escape_defaults]
    prepend!(a, extra_repl_keymap)

    julia_prompt.keymap_func = LineEdit.keymap(a)

<<<<<<< HEAD
    const mode_keymap = (Any=>Any)[
=======
    const mode_keymap = AnyDict(
>>>>>>> 1224d7f5
        '\b' => function (s,o...)
            if isempty(s) || position(LineEdit.buffer(s)) == 0
                buf = copy(LineEdit.buffer(s))
                transition(s, julia_prompt)
                LineEdit.state(s, julia_prompt).input_buffer = buf
                LineEdit.refresh_line(s)
            else
                LineEdit.edit_backspace(s)
            end
        end,
        "^C" => function (s,o...)
            LineEdit.move_input_end(s)
            LineEdit.refresh_line(s)
            print(LineEdit.terminal(s), "^C\n\n")
            transition(s, julia_prompt)
            transition(s, :reset)
            LineEdit.refresh_line(s)
        end
<<<<<<< HEAD
    ]
=======
    )
>>>>>>> 1224d7f5

    b = Dict{Any,Any}[hkeymap, mode_keymap, LineEdit.history_keymap, LineEdit.default_keymap, LineEdit.escape_defaults]
    prepend!(b, extra_repl_keymap)

    shell_mode.keymap_func = help_mode.keymap_func = LineEdit.keymap(b)

    ModalInterface([julia_prompt, shell_mode, help_mode,hkp])
end

function run_frontend(repl::LineEditREPL, backend)
    d = REPLDisplay(repl)
    dopushdisplay = repl.specialdisplay === nothing && !in(d,Base.Multimedia.displays)
    dopushdisplay && pushdisplay(d)
    if !isdefined(repl,:interface)
        interface = repl.interface = setup_interface(repl)
    else
        interface = repl.interface
    end
    repl.backendref = backend
    run_interface(repl.t, interface)
    dopushdisplay && popdisplay(d)
end

if isdefined(Base, :banner_color)
    banner(io, t) = banner(io, hascolor(t))
    banner(io, x::Bool) = print(io, x ? Base.banner_color : Base.banner_plain)
else
    banner(io,t) = Base.banner(io)
end

## StreamREPL ##

type StreamREPL <: AbstractREPL
    stream::IO
    prompt_color::String
    input_color::String
    answer_color::String
    waserror::Bool
    StreamREPL(stream,pc,ic,ac) = new(stream,pc,ic,ac,false)
end

outstream(s::StreamREPL) = s.stream

StreamREPL(stream::AsyncStream) = StreamREPL(stream, julia_green, Base.text_colors[:white], Base.answer_color())

answer_color(r::LineEditREPL) = r.envcolors ? Base.answer_color() : r.answer_color
answer_color(r::StreamREPL) = r.answer_color
input_color(r::LineEditREPL) = r.envcolors ? Base.input_color() : r.input_color
input_color(r::StreamREPL) = r.input_color


function run_repl(stream::AsyncStream)
    repl =
    @async begin
        repl_channel = RemoteRef()
        response_channel = RemoteRef()
        start_repl_backend(repl_channel, response_channel)
        StreamREPL_frontend(repl, repl_channel, response_channel)
    end
    repl
end

function ends_with_semicolon(line)
    match = rsearch(line, ';')
    if match != 0
        for c in line[(match+1):end]
            isspace(c) || return c == '#'
        end
        return true
    end
    return false
end

function run_frontend(repl::StreamREPL, backend::REPLBackendRef)
    have_color = Base.have_color
    banner(repl.stream, have_color)
    d = REPLDisplay(repl)
    dopushdisplay = !in(d,Base.Multimedia.displays)
    dopushdisplay && pushdisplay(d)
    repl_channel, response_channel = backend.repl_channel, backend.response_channel
    while repl.stream.open
        if have_color
            print(repl.stream,repl.prompt_color)
        end
        print(repl.stream, "julia> ")
        if have_color
            print(repl.stream, input_color(repl))
        end
        line = readline(repl.stream)
        if !isempty(line)
            ast = Base.parse_input_line(line)
            if have_color
                print(repl.stream, Base.color_normal)
            end
            put!(repl_channel, (ast, 1))
            val, bt = take!(response_channel)
            if !ends_with_semicolon(line)
                print_response(repl, val, bt, true, have_color)
            end
        end
    end
    # Terminate Backend
    put!(repl_channel, (nothing, -1))
    dopushdisplay && popdisplay(d)
end

function start_repl_server(port)
    listen(port) do server, status
        client = accept(server)
        run_repl(client)
    end
end

end # module<|MERGE_RESOLUTION|>--- conflicted
+++ resolved
@@ -705,11 +705,7 @@
         extra_repl_keymap = [extra_repl_keymap]
     end
 
-<<<<<<< HEAD
-    const repl_keymap = (Any=>Any)[
-=======
     const repl_keymap = AnyDict(
->>>>>>> 1224d7f5
         ';' => function (s,o...)
             if isempty(s) || position(LineEdit.buffer(s)) == 0
                 buf = copy(LineEdit.buffer(s))
@@ -780,22 +776,14 @@
                 end
             end
         end,
-<<<<<<< HEAD
-    ]
-=======
     )
->>>>>>> 1224d7f5
 
     a = Dict{Any,Any}[hkeymap, repl_keymap, LineEdit.history_keymap, LineEdit.default_keymap, LineEdit.escape_defaults]
     prepend!(a, extra_repl_keymap)
 
     julia_prompt.keymap_func = LineEdit.keymap(a)
 
-<<<<<<< HEAD
-    const mode_keymap = (Any=>Any)[
-=======
     const mode_keymap = AnyDict(
->>>>>>> 1224d7f5
         '\b' => function (s,o...)
             if isempty(s) || position(LineEdit.buffer(s)) == 0
                 buf = copy(LineEdit.buffer(s))
@@ -814,11 +802,7 @@
             transition(s, :reset)
             LineEdit.refresh_line(s)
         end
-<<<<<<< HEAD
-    ]
-=======
     )
->>>>>>> 1224d7f5
 
     b = Dict{Any,Any}[hkeymap, mode_keymap, LineEdit.history_keymap, LineEdit.default_keymap, LineEdit.escape_defaults]
     prepend!(b, extra_repl_keymap)
