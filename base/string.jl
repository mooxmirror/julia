--- conflicted
+++ resolved
@@ -1679,12 +1679,8 @@
 rsearch(a::ByteArray, b::Union(Int8,UInt8,Char)) = rsearch(a,b,length(a))
 
 # return a random string (often useful for temporary filenames/dirnames)
-let b = uint8(['0':'9','A':'Z','a':'z'])
+let b = uint8(['0':'9';'A':'Z';'a':'z'])
     global randstring
-<<<<<<< HEAD
-    const b = uint8(['0':'9';'A':'Z';'a':'z'])
-=======
->>>>>>> 93c3a58a
     randstring(n::Int) = ASCIIString(b[rand(1:length(b),n)])
     randstring() = randstring(8)
 end
