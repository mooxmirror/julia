--- conflicted
+++ resolved
@@ -586,21 +586,6 @@
     (if (closing-token? t)
 	(error (string "unexpected " t)))
     (cond ((memq t unary-ops)
-<<<<<<< HEAD
-	   (let ((op (take-token s))
-		 (next (peek-token s)))
-	     (cond ((closing-token? next)
-		    op)  ; return operator by itself, as in (+)
-		   ((eqv? next #\{)  ;; this case is +{T}(x::T) = ...
-		    (ts:put-back! s op)
-		    (parse-factor s))
-		   (else
-		    (let ((arg (parse-unary s)))
-		      (if (and (pair? arg)
-			       (eq? (car arg) 'tuple))
-			  (list* 'call op (cdr arg))
-			  (list  'call op arg)))))))
-=======
 	   (let* ((op  (take-token s))
 		  (nch (peek-char (ts:port s))))
 	     (if (and (or (eq? op '-) (eq? op '+))
@@ -632,7 +617,6 @@
 				     (eq? (car arg) 'tuple))
 				(list* 'call op (cdr arg))
 				(list  'call op arg)))))))))
->>>>>>> 47d7aa73
 	  (else
 	   (parse-juxtapose (parse-factor s) s)))))
 
